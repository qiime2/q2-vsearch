--- conflicted
+++ resolved
@@ -75,7 +75,6 @@
 )
 
 plugin.methods.register_function(
-<<<<<<< HEAD
     function=q2_vsearch._cluster_features.cluster_features_closed_reference,
     inputs={
         'table': FeatureTable[Frequency],
@@ -130,7 +129,9 @@
                  'will be inherited from the centroid feature '
                  'of each cluster. See the vsearch documentation for details '
                  'on how sequence clustering is performed.')
-=======
+)
+
+plugin.methods.register_function(
     function=q2_vsearch._cluster_sequences.dereplicate_sequences,
     inputs={
         'sequences': SampleData[Sequences]
@@ -156,5 +157,4 @@
                  'features into OTUs is desired, the resulting artifacts '
                  'can be passed to the cluster_features_* methods in this '
                  'plugin.')
->>>>>>> fd231462
 )